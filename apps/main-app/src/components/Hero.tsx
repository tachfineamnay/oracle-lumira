--- conflicted
+++ resolved
@@ -42,11 +42,7 @@
           </button>
 
           <p className="font-inter font-light text-sm text-mystical-silver">
-<<<<<<< HEAD
-            🔮 Livraison en 24h • PDF + Audio • Mandala personnalisé
-=======
             🔮 Livraison en 24h • PDF + Audio + Mandala personnalisé
->>>>>>> a27775f9
           </p>
         </div>
       </div>
