/** @type {import('tailwindcss').Config} */
export default {
  content: ['./index.html', './src/**/*.{js,ts,jsx,tsx}'],
  theme: {
    extend: {
      colors: {
        mystical: {
          // Base colors - Noir abyssal et Bleu nuit
          'black': '#000000',
          'abyss': '#0A0A0F',
          'midnight': '#0F172A',
          'deep-blue': '#1E293B',
          'navy': '#334155',
          
          // Lumières mystiques
          'gold': '#D4AF37',
          'gold-light': '#FFD700',
          'violet-astral': '#C084FC',
          'purple': '#A78BFA',
          
          // Accents lunaires
          'moonlight': '#E2E8F0',
          'starlight': '#F8FAFC',
          'silver': '#CBD5E1',
          
          // Forêt mystique
          'forest-dark': '#0A0F0A',
          'forest-deep': '#1A2F1A',
          'moss': '#2D5A2D',
          'sage': '#4A6741',
        }
      },
      fontFamily: {
        'playfair': ['Playfair Display', 'serif'],
        'inter': ['Inter', 'sans-serif'],
      },
      animation: {
        'wave-gentle': 'wave-gentle 8s ease-in-out infinite',
        'gold-pulse': 'gold-pulse 3s ease-in-out infinite',
        'shooting-star': 'shooting-star 2s ease-out forwards',
        'float': 'float 6s ease-in-out infinite',
<<<<<<< HEAD
        'moonbeam': 'moonbeam 5s ease-in-out infinite',
        'startwinkle': 'startwinkle 2.5s ease-in-out infinite',
=======
>>>>>>> a27775f9
      },
      keyframes: {
        'wave-gentle': {
          '0%, 100%': { transform: 'translateY(0px) scale(1)' },
          '50%': { transform: 'translateY(-10px) scale(1.02)' },
<<<<<<< HEAD
        },
        'gold-pulse': {
          '0%, 100%': { opacity: '0.6', transform: 'scale(1)' },
          '50%': { opacity: '1', transform: 'scale(1.05)' },
        },
        'shooting-star': {
          '0%': { transform: 'translateX(-100px) translateY(-100px)', opacity: '0' },
          '10%': { opacity: '1' },
          '90%': { opacity: '1' },
          '100%': { transform: 'translateX(300px) translateY(300px)', opacity: '0' },
        },
        'float': {
          '0%, 100%': { transform: 'translateY(0px)' },
          '50%': { transform: 'translateY(-20px)' },
        },
        'moonbeam': {
          '0%, 100%': { opacity: '0.5', transform: 'scale(1)' },
          '50%': { opacity: '0.9', transform: 'scale(1.06)' },
        },
        'startwinkle': {
          '0%, 100%': { opacity: '0.2', transform: 'scale(1)' },
          '50%': { opacity: '1', transform: 'scale(1.3)' },
=======
        },
        'gold-pulse': {
          '0%, 100%': { opacity: '0.6', transform: 'scale(1)' },
          '50%': { opacity: '1', transform: 'scale(1.05)' },
        },
        'shooting-star': {
          '0%': { transform: 'translateX(-100px) translateY(-100px)', opacity: '0' },
          '10%': { opacity: '1' },
          '90%': { opacity: '1' },
          '100%': { transform: 'translateX(300px) translateY(300px)', opacity: '0' },
        },
        'float': {
          '0%, 100%': { transform: 'translateY(0px)' },
          '50%': { transform: 'translateY(-20px)' },
>>>>>>> a27775f9
        },
      },
      boxShadow: {
        'gold-glow': '0 0 20px rgba(212, 175, 55, 0.3)',
        'moonlight': '0 4px 20px rgba(226, 232, 240, 0.1)',
        'forest': '0 8px 32px rgba(10, 15, 10, 0.3)',
      },
    },
  },
  plugins: [],
};<|MERGE_RESOLUTION|>--- conflicted
+++ resolved
@@ -11,18 +11,15 @@
           'midnight': '#0F172A',
           'deep-blue': '#1E293B',
           'navy': '#334155',
-          
           // Lumières mystiques
           'gold': '#D4AF37',
           'gold-light': '#FFD700',
           'violet-astral': '#C084FC',
           'purple': '#A78BFA',
-          
           // Accents lunaires
           'moonlight': '#E2E8F0',
           'starlight': '#F8FAFC',
           'silver': '#CBD5E1',
-          
           // Forêt mystique
           'forest-dark': '#0A0F0A',
           'forest-deep': '#1A2F1A',
@@ -39,17 +36,13 @@
         'gold-pulse': 'gold-pulse 3s ease-in-out infinite',
         'shooting-star': 'shooting-star 2s ease-out forwards',
         'float': 'float 6s ease-in-out infinite',
-<<<<<<< HEAD
         'moonbeam': 'moonbeam 5s ease-in-out infinite',
         'startwinkle': 'startwinkle 2.5s ease-in-out infinite',
-=======
->>>>>>> a27775f9
       },
       keyframes: {
         'wave-gentle': {
           '0%, 100%': { transform: 'translateY(0px) scale(1)' },
           '50%': { transform: 'translateY(-10px) scale(1.02)' },
-<<<<<<< HEAD
         },
         'gold-pulse': {
           '0%, 100%': { opacity: '0.6', transform: 'scale(1)' },
@@ -72,22 +65,6 @@
         'startwinkle': {
           '0%, 100%': { opacity: '0.2', transform: 'scale(1)' },
           '50%': { opacity: '1', transform: 'scale(1.3)' },
-=======
-        },
-        'gold-pulse': {
-          '0%, 100%': { opacity: '0.6', transform: 'scale(1)' },
-          '50%': { opacity: '1', transform: 'scale(1.05)' },
-        },
-        'shooting-star': {
-          '0%': { transform: 'translateX(-100px) translateY(-100px)', opacity: '0' },
-          '10%': { opacity: '1' },
-          '90%': { opacity: '1' },
-          '100%': { transform: 'translateX(300px) translateY(300px)', opacity: '0' },
-        },
-        'float': {
-          '0%, 100%': { transform: 'translateY(0px)' },
-          '50%': { transform: 'translateY(-20px)' },
->>>>>>> a27775f9
         },
       },
       boxShadow: {
@@ -98,4 +75,4 @@
     },
   },
   plugins: [],
-};+};
