/** @type {import('tailwindcss').Config} */
export default {
  content: ['./index.html', './src/**/*.{js,ts,jsx,tsx}'],
  theme: {
    extend: {
      colors: {
        cosmic: {
          // Palette cosmique inspirée de l'image
          'void': '#0B0B1A',
          'deep': '#1A1B3A',
          'nebula': '#2D2B5A',
          'galaxy': '#4A4B7A',
          'stardust': '#6B6B9A',
          'aurora': '#8B7BD8',
          'celestial': '#B19CD9',
          'ethereal': '#D4C5E8',
          'divine': '#F0E6FF',
          // Or cosmique
          'gold': '#FFD700',
          'gold-warm': '#FFC947',
          'gold-bright': '#FFEB3B',
          // Violets mystiques
          'violet': '#8B5CF6',
          'purple': '#A855F7',
          'magenta': '#D946EF',
          // Accents stellaires
          'star': '#FFFFFF',
          'moonbeam': '#E2E8F0',
          'silver': '#CBD5E1',
<<<<<<< HEAD
          // Forêt mystique
          'forest-dark': '#0A0F0A',
          'forest-deep': '#1A2F1A',
          'moss': '#2D5A2D',
          'sage': '#4A6741',
        },
        cosmic: {
          // Palette cosmique inspirée de l'image
          'void': '#0B0B1A',
          'deep': '#1A1B3A',
          'nebula': '#2D2B5A',
          'galaxy': '#4A4B7A',
          'stardust': '#6B6B9A',
          'aurora': '#8B7BD8',
          'celestial': '#B19CD9',
          'ethereal': '#D4C5E8',
          'divine': '#F0E6FF',
          // Or cosmique
          'gold': '#FFD700',
          'gold-warm': '#FFC947',
          'gold-bright': '#FFEB3B',
          // Violets mystiques
          'violet': '#8B5CF6',
          'purple': '#A855F7',
          'magenta': '#D946EF',
          // Accents stellaires
          'star': '#FFFFFF',
          'moonbeam': '#E2E8F0',
          'silver': '#CBD5E1',
=======
>>>>>>> 5801ebf2
        }
      },
      fontFamily: {
        'playfair': ['Playfair Display', 'serif'],
        'inter': ['Inter', 'sans-serif'],
      },
      animation: {
<<<<<<< HEAD
        'wave-gentle': 'wave-gentle 8s ease-in-out infinite',
        'gold-pulse': 'gold-pulse 3s ease-in-out infinite',
        'shooting-star': 'shooting-star 2s ease-out forwards',
        'float': 'float 6s ease-in-out infinite',
        'moonbeam': 'moonbeam 5s ease-in-out infinite',
        'startwinkle': 'startwinkle 2.5s ease-in-out infinite',
=======
        'shooting-star': 'shooting-star 3s ease-out infinite',
        'shooting-star-delayed': 'shooting-star 4s ease-out infinite 1.5s',
        'shooting-star-slow': 'shooting-star 5s ease-out infinite 3s',
>>>>>>> 5801ebf2
        'mandala-rotate': 'mandala-rotate 20s linear infinite',
        'mandala-pulse': 'mandala-pulse 4s ease-in-out infinite',
        'cosmic-drift': 'cosmic-drift 15s ease-in-out infinite',
        'stardust': 'stardust 8s ease-in-out infinite',
        'galaxy-swirl': 'galaxy-swirl 25s linear infinite',
        'aurora-wave': 'aurora-wave 12s ease-in-out infinite',
        'float-gentle': 'float-gentle 6s ease-in-out infinite',
        'glow-pulse': 'glow-pulse 3s ease-in-out infinite',
        'twinkle': 'twinkle 2s ease-in-out infinite',
        'nebula-flow': 'nebula-flow 20s ease-in-out infinite',
      },
      keyframes: {
        'shooting-star': {
          '0%': { 
            transform: 'translateX(-100px) translateY(-100px) rotate(45deg)',
            opacity: '0',
            width: '2px',
            height: '2px'
          },
          '10%': { 
            opacity: '1',
            width: '4px',
            height: '80px'
          },
          '90%': { 
            opacity: '1',
            width: '4px',
            height: '80px'
          },
          '100%': { 
            transform: 'translateX(400px) translateY(400px) rotate(45deg)',
            opacity: '0',
            width: '2px',
            height: '2px'
          },
        },
        'mandala-rotate': {
          '0%': { transform: 'rotate(0deg)' },
          '100%': { transform: 'rotate(360deg)' },
        },
        'mandala-pulse': {
          '0%, 100%': { 
            opacity: '0.3',
            transform: 'scale(1)',
          },
          '50%': { 
            opacity: '0.6',
            transform: 'scale(1.05)',
          },
        },
        'cosmic-drift': {
          '0%, 100%': { 
            transform: 'translateY(0px) translateX(0px)',
          },
          '33%': { 
            transform: 'translateY(-20px) translateX(10px)',
          },
          '66%': { 
            transform: 'translateY(10px) translateX(-15px)',
          },
        },
        'stardust': {
          '0%, 100%': { 
            opacity: '0.4',
            transform: 'scale(1)',
          },
          '50%': { 
            opacity: '1',
            transform: 'scale(1.2)',
          },
        },
        'galaxy-swirl': {
          '0%': { 
            transform: 'rotate(0deg) scale(1)',
            opacity: '0.2',
          },
          '50%': { 
            transform: 'rotate(180deg) scale(1.1)',
            opacity: '0.4',
          },
          '100%': { 
            transform: 'rotate(360deg) scale(1)',
            opacity: '0.2',
          },
        },
        'aurora-wave': {
          '0%, 100%': { 
            transform: 'translateX(-50%) scaleY(1)',
            opacity: '0.3',
          },
          '50%': { 
            transform: 'translateX(-50%) scaleY(1.2)',
            opacity: '0.6',
          },
        },
        'float-gentle': {
          '0%, 100%': { transform: 'translateY(0px)' },
          '50%': { transform: 'translateY(-15px)' },
        },
        'glow-pulse': {
          '0%, 100%': { 
            boxShadow: '0 0 20px rgba(255, 215, 0, 0.3)',
            opacity: '0.8',
          },
          '50%': { 
            boxShadow: '0 0 40px rgba(255, 215, 0, 0.6)',
            opacity: '1',
          },
        },
        'twinkle': {
          '0%, 100%': { opacity: '0.3', transform: 'scale(1)' },
          '50%': { opacity: '1', transform: 'scale(1.4)' },
        },
<<<<<<< HEAD
        'mandala-rotate': {
          '0%': { transform: 'rotate(0deg)' },
          '100%': { transform: 'rotate(360deg)' },
        },
        'mandala-pulse': {
          '0%, 100%': { 
            opacity: '0.3',
            transform: 'scale(1)',
          },
          '50%': { 
            opacity: '0.6',
            transform: 'scale(1.05)',
          },
        },
        'cosmic-drift': {
          '0%, 100%': { 
            transform: 'translateY(0px) translateX(0px)',
          },
          '33%': { 
            transform: 'translateY(-20px) translateX(10px)',
          },
          '66%': { 
            transform: 'translateY(10px) translateX(-15px)',
          },
        },
        'stardust': {
          '0%, 100%': { 
            opacity: '0.4',
            transform: 'scale(1)',
          },
          '50%': { 
            opacity: '1',
            transform: 'scale(1.2)',
          },
        },
        'galaxy-swirl': {
          '0%': { 
            transform: 'rotate(0deg) scale(1)',
            opacity: '0.2',
          },
          '50%': { 
            transform: 'rotate(180deg) scale(1.1)',
            opacity: '0.4',
          },
          '100%': { 
            transform: 'rotate(360deg) scale(1)',
            opacity: '0.2',
          },
        },
        'aurora-wave': {
          '0%, 100%': { 
            transform: 'translateX(-50%) scaleY(1)',
            opacity: '0.3',
          },
          '50%': { 
            transform: 'translateX(-50%) scaleY(1.2)',
            opacity: '0.6',
          },
        },
        'float-gentle': {
          '0%, 100%': { transform: 'translateY(0px)' },
          '50%': { transform: 'translateY(-15px)' },
        },
        'glow-pulse': {
          '0%, 100%': { 
            boxShadow: '0 0 20px rgba(255, 215, 0, 0.3)',
            opacity: '0.8',
          },
          '50%': { 
            boxShadow: '0 0 40px rgba(255, 215, 0, 0.6)',
            opacity: '1',
          },
        },
        'twinkle': {
          '0%, 100%': { opacity: '0.3', transform: 'scale(1)' },
          '50%': { opacity: '1', transform: 'scale(1.4)' },
        },
=======
>>>>>>> 5801ebf2
        'nebula-flow': {
          '0%': { 
            transform: 'translateX(-100%) rotate(0deg)',
            opacity: '0',
          },
          '10%': { 
            opacity: '0.3',
          },
          '90%': { 
            opacity: '0.3',
          },
          '100%': { 
            transform: 'translateX(100%) rotate(360deg)',
            opacity: '0',
          },
        },
      },
      backgroundImage: {
        'cosmic-gradient': 'linear-gradient(135deg, #0B0B1A 0%, #1A1B3A 25%, #2D2B5A 50%, #4A4B7A 75%, #2D2B5A 100%)',
        'galaxy-spiral': 'radial-gradient(ellipse at center, rgba(139, 123, 216, 0.3) 0%, rgba(45, 43, 90, 0.2) 50%, transparent 70%)',
        'stardust-trail': 'linear-gradient(45deg, transparent 0%, rgba(255, 215, 0, 0.1) 50%, transparent 100%)',
      },
      boxShadow: {
<<<<<<< HEAD
        'gold-glow': '0 0 20px rgba(212, 175, 55, 0.3)',
        'moonlight': '0 4px 20px rgba(226, 232, 240, 0.1)',
        'forest': '0 8px 32px rgba(10, 15, 10, 0.3)',
=======
>>>>>>> 5801ebf2
        'cosmic': '0 0 50px rgba(139, 123, 216, 0.3)',
        'stellar': '0 0 30px rgba(255, 215, 0, 0.4)',
        'nebula': '0 20px 60px rgba(45, 43, 90, 0.5)',
        'aurora': '0 0 80px rgba(168, 85, 247, 0.4)',
      },
    },
  },
  plugins: [],
};<|MERGE_RESOLUTION|>--- conflicted
+++ resolved
@@ -27,38 +27,6 @@
           'star': '#FFFFFF',
           'moonbeam': '#E2E8F0',
           'silver': '#CBD5E1',
-<<<<<<< HEAD
-          // Forêt mystique
-          'forest-dark': '#0A0F0A',
-          'forest-deep': '#1A2F1A',
-          'moss': '#2D5A2D',
-          'sage': '#4A6741',
-        },
-        cosmic: {
-          // Palette cosmique inspirée de l'image
-          'void': '#0B0B1A',
-          'deep': '#1A1B3A',
-          'nebula': '#2D2B5A',
-          'galaxy': '#4A4B7A',
-          'stardust': '#6B6B9A',
-          'aurora': '#8B7BD8',
-          'celestial': '#B19CD9',
-          'ethereal': '#D4C5E8',
-          'divine': '#F0E6FF',
-          // Or cosmique
-          'gold': '#FFD700',
-          'gold-warm': '#FFC947',
-          'gold-bright': '#FFEB3B',
-          // Violets mystiques
-          'violet': '#8B5CF6',
-          'purple': '#A855F7',
-          'magenta': '#D946EF',
-          // Accents stellaires
-          'star': '#FFFFFF',
-          'moonbeam': '#E2E8F0',
-          'silver': '#CBD5E1',
-=======
->>>>>>> 5801ebf2
         }
       },
       fontFamily: {
@@ -66,18 +34,9 @@
         'inter': ['Inter', 'sans-serif'],
       },
       animation: {
-<<<<<<< HEAD
-        'wave-gentle': 'wave-gentle 8s ease-in-out infinite',
-        'gold-pulse': 'gold-pulse 3s ease-in-out infinite',
-        'shooting-star': 'shooting-star 2s ease-out forwards',
-        'float': 'float 6s ease-in-out infinite',
-        'moonbeam': 'moonbeam 5s ease-in-out infinite',
-        'startwinkle': 'startwinkle 2.5s ease-in-out infinite',
-=======
         'shooting-star': 'shooting-star 3s ease-out infinite',
         'shooting-star-delayed': 'shooting-star 4s ease-out infinite 1.5s',
         'shooting-star-slow': 'shooting-star 5s ease-out infinite 3s',
->>>>>>> 5801ebf2
         'mandala-rotate': 'mandala-rotate 20s linear infinite',
         'mandala-pulse': 'mandala-pulse 4s ease-in-out infinite',
         'cosmic-drift': 'cosmic-drift 15s ease-in-out infinite',
@@ -191,86 +150,6 @@
           '0%, 100%': { opacity: '0.3', transform: 'scale(1)' },
           '50%': { opacity: '1', transform: 'scale(1.4)' },
         },
-<<<<<<< HEAD
-        'mandala-rotate': {
-          '0%': { transform: 'rotate(0deg)' },
-          '100%': { transform: 'rotate(360deg)' },
-        },
-        'mandala-pulse': {
-          '0%, 100%': { 
-            opacity: '0.3',
-            transform: 'scale(1)',
-          },
-          '50%': { 
-            opacity: '0.6',
-            transform: 'scale(1.05)',
-          },
-        },
-        'cosmic-drift': {
-          '0%, 100%': { 
-            transform: 'translateY(0px) translateX(0px)',
-          },
-          '33%': { 
-            transform: 'translateY(-20px) translateX(10px)',
-          },
-          '66%': { 
-            transform: 'translateY(10px) translateX(-15px)',
-          },
-        },
-        'stardust': {
-          '0%, 100%': { 
-            opacity: '0.4',
-            transform: 'scale(1)',
-          },
-          '50%': { 
-            opacity: '1',
-            transform: 'scale(1.2)',
-          },
-        },
-        'galaxy-swirl': {
-          '0%': { 
-            transform: 'rotate(0deg) scale(1)',
-            opacity: '0.2',
-          },
-          '50%': { 
-            transform: 'rotate(180deg) scale(1.1)',
-            opacity: '0.4',
-          },
-          '100%': { 
-            transform: 'rotate(360deg) scale(1)',
-            opacity: '0.2',
-          },
-        },
-        'aurora-wave': {
-          '0%, 100%': { 
-            transform: 'translateX(-50%) scaleY(1)',
-            opacity: '0.3',
-          },
-          '50%': { 
-            transform: 'translateX(-50%) scaleY(1.2)',
-            opacity: '0.6',
-          },
-        },
-        'float-gentle': {
-          '0%, 100%': { transform: 'translateY(0px)' },
-          '50%': { transform: 'translateY(-15px)' },
-        },
-        'glow-pulse': {
-          '0%, 100%': { 
-            boxShadow: '0 0 20px rgba(255, 215, 0, 0.3)',
-            opacity: '0.8',
-          },
-          '50%': { 
-            boxShadow: '0 0 40px rgba(255, 215, 0, 0.6)',
-            opacity: '1',
-          },
-        },
-        'twinkle': {
-          '0%, 100%': { opacity: '0.3', transform: 'scale(1)' },
-          '50%': { opacity: '1', transform: 'scale(1.4)' },
-        },
-=======
->>>>>>> 5801ebf2
         'nebula-flow': {
           '0%': { 
             transform: 'translateX(-100%) rotate(0deg)',
@@ -294,12 +173,6 @@
         'stardust-trail': 'linear-gradient(45deg, transparent 0%, rgba(255, 215, 0, 0.1) 50%, transparent 100%)',
       },
       boxShadow: {
-<<<<<<< HEAD
-        'gold-glow': '0 0 20px rgba(212, 175, 55, 0.3)',
-        'moonlight': '0 4px 20px rgba(226, 232, 240, 0.1)',
-        'forest': '0 8px 32px rgba(10, 15, 10, 0.3)',
-=======
->>>>>>> 5801ebf2
         'cosmic': '0 0 50px rgba(139, 123, 216, 0.3)',
         'stellar': '0 0 30px rgba(255, 215, 0, 0.4)',
         'nebula': '0 20px 60px rgba(45, 43, 90, 0.5)',
